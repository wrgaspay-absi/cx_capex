--- conflicted
+++ resolved
@@ -1,5 +1,4 @@
 """
-<<<<<<< HEAD
 Signature Detection API (FastAPI)
 - Loads a trained YOLO model at startup.
 - Accepts image files or PDFs, converts the first PDF page to an image.
@@ -15,41 +14,12 @@
 import uvicorn
 from fastapi import FastAPI, UploadFile, File, HTTPException
 from fastapi.middleware.cors import CORSMiddleware
-=======
-Signature Detection API
------------------------
-FastAPI service for detecting signatures in images or PDFs using a trained YOLO model.
-
-Features:
-- Supports image files (JPG, PNG, etc.) and PDFs (auto-converts first page to image)
-- Preprocessing (contrast + brightness enhancement) to improve detection
-- YOLO detection of signatures with bounding boxes + confidence scores
-- Future-ready: OCR integration and multi-page PDF support
-- CORS enabled for easy integration with web frontends
-"""
-
-# -----------------------------------------------------------------------------
-# IMPORTS
-# -----------------------------------------------------------------------------
-import os
-import tempfile
-import uvicorn
-import numpy as np
-import cv2
-import torch
-import pytesseract
-from fastapi import FastAPI, UploadFile, File
-from fastapi.middleware.cors import CORSMiddleware
-from pdf2image import convert_from_bytes
-from ultralytics import YOLO
->>>>>>> 590f276a
 
 import numpy as np
 import cv2
 from pdf2image import convert_from_bytes
 from ultralytics import YOLO
 
-<<<<<<< HEAD
 # ---------------------------
 # Configuration / Constants
 # ---------------------------
@@ -70,30 +40,18 @@
 # App initialization
 # ---------------------------
 app = FastAPI(title="Signature Detection API", version="1.0")
-=======
-# -----------------------------------------------------------------------------
-# APP INITIALIZATION
-# -----------------------------------------------------------------------------
-# Create a FastAPI instance
-app = FastAPI(title="Signature Detection API", version="1.0.0")
->>>>>>> 590f276a
 
 # Enable CORS so the API can be accessed from browsers or other domains
 # For production, replace ["*"] with ["https://your-frontend-domain.com"]
 app.add_middleware(
     CORSMiddleware,
-<<<<<<< HEAD
     allow_origins=["*"],  # restrict in production
-=======
-    allow_origins=["*"],      
->>>>>>> 590f276a
     allow_credentials=True,
     allow_methods=["*"],
     allow_headers=["*"],
 )
 
 
-<<<<<<< HEAD
 # ---------------------------
 # Helper utilities
 # ---------------------------
@@ -140,52 +98,8 @@
 def read_root() -> Dict[str, str]:
     """Simple health endpoint."""
     return {"status": "ok", "message": "Signature Detection API is running"}
-=======
-# -----------------------------------------------------------------------------
-# MODEL LOADING
-# -----------------------------------------------------------------------------
-# Load the trained YOLO model (make sure best.pt exists in the same folder)
-MODEL_PATH = "best.pt"
-model = YOLO(MODEL_PATH)
-
-
-# -----------------------------------------------------------------------------
-# ROOT ENDPOINT (health check)
-# -----------------------------------------------------------------------------
-@app.get("/")
-def read_root():
-    """
-    Health check endpoint.
-    Useful for verifying that the API is running.
-    """
-    return {"status": "ok", "message": "API is running"}
-
-
-# -----------------------------------------------------------------------------
-# SIGNATURE DETECTION ENDPOINT
-# -----------------------------------------------------------------------------
-@app.post("/detect")
-async def detect_signatures(file: UploadFile = File(...)):
-    """
-    Detect signatures from an uploaded file.
-    
-    Steps:
-    1. If PDF → convert first page into an image
-    2. If image → read directly
-    3. Preprocess the image (contrast + brightness enhancement)
-    4. Run YOLO model to detect signatures
-    5. Return bounding boxes, confidence scores, and file info
-    """
-
-    # Create a temporary directory for processing
-    with tempfile.TemporaryDirectory() as tmpdir:
-        # Read the uploaded file as bytes
-        file_bytes = await file.read()
-        file_ext = file.filename.split(".")[-1].lower()
->>>>>>> 590f276a
-
-
-<<<<<<< HEAD
+
+
 @app.post("/detect")
 async def detect_signatures(file: UploadFile = File(...)) -> Dict[str, Any]:
     """
@@ -288,64 +202,9 @@
 
             # Optionally, you could run pytesseract here on cropped_region to extract text.
             # For now we only return coordinates + confidence to keep endpoint fast and predictable.
-=======
-        # ---------------------------------------------------------------
-        # Step 1: Handle PDFs (convert first page to image)
-        # ---------------------------------------------------------------
-        if file_ext == "pdf":
-            pages = convert_from_bytes(file_bytes, dpi=300)   # Convert PDF → images
-            img_path = os.path.join(tmpdir, "page1.png")      # Save first page
-            pages[0].save(img_path, "PNG")
-            image = cv2.imread(img_path)                      # Load into OpenCV
-
-        # ---------------------------------------------------------------
-        # Step 2: Handle image files (JPG, PNG, etc.)
-        # ---------------------------------------------------------------
-        else:
-            np_arr = np.frombuffer(file_bytes, np.uint8)      # Convert to numpy array
-            image = cv2.imdecode(np_arr, cv2.IMREAD_COLOR)    # Decode image
-
-        # If file is unreadable, return error
-        if image is None:
-            return {"error": "Unable to process file"}
-
-        # ---------------------------------------------------------------
-        # Step 3: Preprocessing (improves detection performance)
-        # ---------------------------------------------------------------
-        gray = cv2.cvtColor(image, cv2.COLOR_BGR2GRAY)        # Convert to grayscale
-        alpha = 1.5   # Contrast factor
-        beta = 30     # Brightness adjustment
-        enhanced = cv2.convertScaleAbs(gray, alpha=alpha, beta=beta)
-        preprocessed_bgr = cv2.cvtColor(enhanced, cv2.COLOR_GRAY2BGR)
-
-        # ---------------------------------------------------------------
-        # Step 4: YOLO detection
-        # ---------------------------------------------------------------
-        results = model(preprocessed_bgr, conf=0.6)  # Run detection with threshold
-
-        detection_data = []
-
-        # Loop over detected bounding boxes
-        for box in results[0].boxes:
-            # Extract bounding box coordinates
-            xyxy = box.xyxy.cpu().numpy().astype(int)[0]  
-            x_min, y_min, x_max, y_max = xyxy
-
-            # OPTIONAL: Crop region below the detected signature for OCR
-            # (useful if signatures are followed by names or labels)
-            region_y_start = y_max + 10
-            region_y_end = y_max + 100
-            region_x_start = x_min
-            region_x_end = x_max
-            cropped_region = image[region_y_start:region_y_end, region_x_start:region_x_end]
-
-            # OCR placeholder (future use: extract text below signature)
-            # text_below = pytesseract.image_to_string(cropped_region)
->>>>>>> 590f276a
 
             # Append detection details
             detection_data.append({
-<<<<<<< HEAD
                 "signature_box": [int(x_min), int(y_min), int(x_max), int(y_max)],
                 "confidence": float(getattr(box, "conf", 0.0)),
                 # describe region used for OCR (useful for downstream processing)
@@ -370,31 +229,4 @@
 if __name__ == "__main__":
     # Development: start uvicorn programmatically.
     # In production you might run `uvicorn app:app --host 0.0.0.0 --port $PORT`
-    uvicorn.run("app:app", host="0.0.0.0", port=DEFAULT_PORT, reload=False)
-=======
-                "signature_box": xyxy.tolist(),     # [x_min, y_min, x_max, y_max]
-                "confidence": float(box.conf),      # Detection confidence
-                # "ocr_text_below": text_below.strip() if text_below else None
-            })
-
-        # ---------------------------------------------------------------
-        # Step 5: Return structured response
-        # ---------------------------------------------------------------
-        return {
-            "filename": file.filename,
-            "signatures_detected": len(detection_data),
-            "detections": detection_data
-        }
-
-
-# -----------------------------------------------------------------------------
-# MAIN ENTRY POINT
-# -----------------------------------------------------------------------------
-if __name__ == "__main__":
-    # Port defaults to 7860 (commonly used in Hugging Face Spaces)
-    # Can be overridden by setting PORT in environment variables
-    port = int(os.environ.get("PORT", 7860))
-    
-    # Start the server
-    uvicorn.run("app:app", host="0.0.0.0", port=port, reload=True)
->>>>>>> 590f276a
+    uvicorn.run("app:app", host="0.0.0.0", port=DEFAULT_PORT, reload=False)